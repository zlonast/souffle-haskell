cabal-version: 2.2

-- This file has been generated from package.yaml by hpack version 0.34.2.
--
-- see: https://github.com/sol/hpack
--
<<<<<<< HEAD
-- hash: 5280b7121afe3856fc0949a3f59553bdb9d063fb15a88a1c9035d04d88885cf2
=======
-- hash: 7fd7b3cdc15fee343d268535e5f7f95afd5a1b75e71abaebf2bd2582cf0aecaf
>>>>>>> cac2a059

name:           souffle-haskell
version:        2.1.0
synopsis:       Souffle Datalog bindings for Haskell
description:    Souffle Datalog bindings for Haskell.
category:       Logic Programming, Foreign Binding, Bindings
homepage:       https://github.com/luc-tielen/souffle-haskell#README.md
bug-reports:    https://github.com/luc-tielen/souffle-haskell/issues
author:         Luc Tielen
maintainer:     luc.tielen@gmail.com
copyright:      2020 Luc Tielen
license:        MIT
license-file:   LICENSE
build-type:     Simple
extra-source-files:
    README.md
    CHANGELOG.md
    LICENSE
    cbits/souffle.h
    cbits/souffle/CompiledSouffle.h
    cbits/souffle/CompiledTuple.h
    cbits/souffle/datastructure/Brie.h
    cbits/souffle/datastructure/BTree.h
    cbits/souffle/datastructure/EquivalenceRelation.h
    cbits/souffle/datastructure/LambdaBTree.h
    cbits/souffle/datastructure/PiggyList.h
    cbits/souffle/datastructure/Table.h
    cbits/souffle/datastructure/UnionFind.h
    cbits/souffle/io/gzfstream.h
    cbits/souffle/io/IOSystem.h
    cbits/souffle/io/ReadStream.h
    cbits/souffle/io/ReadStreamCSV.h
    cbits/souffle/io/ReadStreamJSON.h
    cbits/souffle/io/ReadStreamSQLite.h
    cbits/souffle/io/SerialisationStream.h
    cbits/souffle/io/WriteStream.h
    cbits/souffle/io/WriteStreamCSV.h
    cbits/souffle/io/WriteStreamJSON.h
    cbits/souffle/io/WriteStreamSQLite.h
    cbits/souffle/RamTypes.h
    cbits/souffle/RecordTable.h
    cbits/souffle/SignalHandler.h
    cbits/souffle/SouffleInterface.h
    cbits/souffle/SymbolTable.h
    cbits/souffle/utility/CacheUtil.h
    cbits/souffle/utility/ContainerUtil.h
    cbits/souffle/utility/EvaluatorUtil.h
    cbits/souffle/utility/FileUtil.h
    cbits/souffle/utility/FunctionalUtil.h
    cbits/souffle/utility/json11.h
    cbits/souffle/utility/MiscUtil.h
    cbits/souffle/utility/ParallelUtil.h
    cbits/souffle/utility/StreamUtil.h
    cbits/souffle/utility/StringUtil.h
    cbits/souffle/utility/tinyformat.h
    cbits/souffle/LICENSE

source-repository head
  type: git
  location: https://github.com/luc-tielen/souffle-haskell

library
  exposed-modules:
      Language.Souffle.Class
      Language.Souffle.Compiled
      Language.Souffle.Internal
      Language.Souffle.Internal.Bindings
      Language.Souffle.Internal.Constraints
      Language.Souffle.Interpreted
      Language.Souffle.Marshal
  other-modules:
      Paths_souffle_haskell
  autogen-modules:
      Paths_souffle_haskell
  hs-source-dirs:
      lib
  default-extensions: OverloadedStrings LambdaCase ScopedTypeVariables
  ghc-options: -Wall -Weverything -Wno-safe -Wno-unsafe -Wno-implicit-prelude -Wno-missed-specializations -Wno-all-missed-specializations -Wno-missing-import-lists -Wno-type-defaults -Wno-missing-local-signatures -Wno-monomorphism-restriction -Wno-missing-deriving-strategies -Wno-prepositive-qualified-module -Wno-missing-safe-haskell-mode -optP-Wno-nonportable-include-path -fhide-source-paths -fno-show-valid-hole-fits -fno-sort-valid-hole-fits
  cxx-options: -std=c++17 -Wall
  include-dirs:
      cbits
      cbits/souffle
  install-includes:
      souffle/CompiledSouffle.h
      souffle/CompiledTuple.h
      souffle/RamTypes.h
      souffle/RecordTable.h
      souffle/SignalHandler.h
      souffle/SouffleInterface.h
      souffle/SymbolTable.h
      souffle/utility/MiscUtil.h
      souffle/utility/tinyformat.h
      souffle/utility/ParallelUtil.h
      souffle/utility/StreamUtil.h
      souffle/utility/ContainerUtil.h
      souffle/datastructure/Brie.h
      souffle/utility/CacheUtil.h
      souffle/datastructure/EquivalenceRelation.h
      souffle/datastructure/LambdaBTree.h
      souffle/datastructure/BTree.h
      souffle/datastructure/PiggyList.h
      souffle/datastructure/UnionFind.h
      souffle/datastructure/Table.h
      souffle/io/IOSystem.h
      souffle/io/ReadStream.h
      souffle/io/SerialisationStream.h
      souffle/utility/json11.h
      souffle/utility/StringUtil.h
      souffle/io/ReadStreamCSV.h
      souffle/utility/FileUtil.h
      souffle/io/gzfstream.h
      souffle/io/ReadStreamJSON.h
      souffle/io/WriteStream.h
      souffle/io/WriteStreamCSV.h
      souffle/io/WriteStreamJSON.h
      souffle/io/ReadStreamSQLite.h
      souffle/io/WriteStreamSQLite.h
      souffle/utility/EvaluatorUtil.h
      souffle/utility/FunctionalUtil.h
  cxx-sources:
      cbits/souffle.cpp
  build-depends:
      array <=1.0
    , base >=4.12 && <5
    , bytestring
    , containers >=0.6.2.1 && <1
    , deepseq >=1.4.4 && <2
    , directory >=1.3.3 && <2
    , filepath >=1.4.2 && <2
    , mtl >=2.0 && <3
    , process >=1.6 && <2
    , template-haskell >=2 && <3
    , temporary >=1.3 && <2
    , text >=1.0 && <2
    , text-short >=0.1.3 && <1
    , type-errors-pretty >=0.0.1.0 && <1
    , vector <=1.0
  if os(linux)
    extra-libraries:
        stdc++
  default-language: Haskell2010

test-suite souffle-haskell-test
  type: exitcode-stdio-1.0
  main-is: test.hs
  other-modules:
      Test.Language.Souffle.CompiledSpec
      Test.Language.Souffle.InterpretedSpec
      Test.Language.Souffle.MarshalSpec
      Paths_souffle_haskell
  hs-source-dirs:
      tests
  default-extensions: OverloadedStrings LambdaCase ScopedTypeVariables
  ghc-options: -Wall -Weverything -Wno-safe -Wno-unsafe -Wno-implicit-prelude -Wno-missed-specializations -Wno-all-missed-specializations -Wno-missing-import-lists -Wno-type-defaults -Wno-missing-local-signatures -Wno-monomorphism-restriction -Wno-missing-deriving-strategies -Wno-prepositive-qualified-module -Wno-missing-safe-haskell-mode -optP-Wno-nonportable-include-path -fhide-source-paths -fno-show-valid-hole-fits -fno-sort-valid-hole-fits
  cxx-options: -std=c++17 -D__EMBEDDED_SOUFFLE__
  include-dirs:
      cbits
      cbits/souffle
  install-includes:
      souffle/CompiledSouffle.h
      souffle/CompiledTuple.h
      souffle/RamTypes.h
      souffle/RecordTable.h
      souffle/SignalHandler.h
      souffle/SouffleInterface.h
      souffle/SymbolTable.h
      souffle/utility/MiscUtil.h
      souffle/utility/tinyformat.h
      souffle/utility/ParallelUtil.h
      souffle/utility/StreamUtil.h
      souffle/utility/ContainerUtil.h
      souffle/datastructure/Brie.h
      souffle/utility/CacheUtil.h
      souffle/datastructure/EquivalenceRelation.h
      souffle/datastructure/LambdaBTree.h
      souffle/datastructure/BTree.h
      souffle/datastructure/PiggyList.h
      souffle/datastructure/UnionFind.h
      souffle/datastructure/Table.h
      souffle/io/IOSystem.h
      souffle/io/ReadStream.h
      souffle/io/SerialisationStream.h
      souffle/utility/json11.h
      souffle/utility/StringUtil.h
      souffle/io/ReadStreamCSV.h
      souffle/utility/FileUtil.h
      souffle/io/gzfstream.h
      souffle/io/ReadStreamJSON.h
      souffle/io/WriteStream.h
      souffle/io/WriteStreamCSV.h
      souffle/io/WriteStreamJSON.h
      souffle/io/ReadStreamSQLite.h
      souffle/io/WriteStreamSQLite.h
      souffle/utility/EvaluatorUtil.h
      souffle/utility/FunctionalUtil.h
  cxx-sources:
      tests/fixtures/edge_cases.cpp
      tests/fixtures/path.cpp
      tests/fixtures/round_trip.cpp
  build-depends:
      array <=1.0
    , base >=4.12 && <5
    , bytestring
    , containers >=0.6.2.1 && <1
    , deepseq >=1.4.4 && <2
    , directory >=1.3.3 && <2
    , filepath >=1.4.2 && <2
    , hedgehog ==1.*
    , hspec >=2.6.1 && <3.0.0
    , hspec-hedgehog ==0.*
    , mtl >=2.0 && <3
    , neat-interpolation ==0.*
    , process >=1.6 && <2
    , souffle-haskell
    , template-haskell >=2 && <3
    , temporary >=1.3 && <2
    , text >=1.0 && <2
    , text-short >=0.1.3 && <1
    , type-errors-pretty >=0.0.1.0 && <1
    , vector <=1.0
  if os(darwin)
    extra-libraries:
        c++
  default-language: Haskell2010<|MERGE_RESOLUTION|>--- conflicted
+++ resolved
@@ -4,11 +4,7 @@
 --
 -- see: https://github.com/sol/hpack
 --
-<<<<<<< HEAD
--- hash: 5280b7121afe3856fc0949a3f59553bdb9d063fb15a88a1c9035d04d88885cf2
-=======
--- hash: 7fd7b3cdc15fee343d268535e5f7f95afd5a1b75e71abaebf2bd2582cf0aecaf
->>>>>>> cac2a059
+-- hash: 37a2bd531ee7f3b12c2e2782fc545580f19bd88f2dfdedd22136924a90245072
 
 name:           souffle-haskell
 version:        2.1.0

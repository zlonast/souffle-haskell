
{-# LANGUAGE DeriveGeneric, TypeFamilies, DataKinds, RankNTypes #-}
<<<<<<< HEAD

=======
{-# LANGUAGE FlexibleInstances #-}
>>>>>>> cac2a059
{-# LANGUAGE FlexibleContexts #-}
module Test.Language.Souffle.MarshalSpec
  ( module Test.Language.Souffle.MarshalSpec
  ) where

import Test.Hspec
import Test.Hspec.Hedgehog
import qualified Hedgehog.Gen as Gen
import qualified Hedgehog.Range as Range
import GHC.Generics
import qualified Data.Text as T
import qualified Data.Text.Lazy as TL
import qualified Data.Text.Short as TS
import Data.Text
import Data.Int
import Data.Word
import Data.Maybe ( fromJust )
import Control.Monad.IO.Class ( liftIO )
import Control.Monad
import Language.Souffle.Marshal
import qualified Language.Souffle.Marshal as Souffle
import qualified Language.Souffle.Class as Souffle
import qualified Language.Souffle.Compiled as Compiled
import qualified Language.Souffle.Interpreted as Interpreted
import Data.String (IsString)


data Edge = Edge String String
  deriving (Eq, Show, Generic)

newtype EdgeUInt = EdgeUInt Word32
  deriving (Eq, Show, Generic)

newtype FloatValue = FloatValue Float
  deriving (Eq, Show, Generic)

data EdgeStrict = EdgeStrict !String !String
  deriving (Eq, Show, Generic)

data EdgeUnpacked
  = EdgeUnpacked {-# UNPACK #-} !Int32 {-# UNPACK #-} !Int32
  deriving (Eq, Show, Generic)

type Vertex = Text
type Vertex' = Text

data EdgeSynonyms = EdgeSynonyms Vertex Vertex
  deriving (Eq, Show, Generic)

data EdgeMultipleSynonyms = EdgeMultipleSynonyms Vertex Vertex'
  deriving (Eq, Show, Generic)

data EdgeMixed = EdgeMixed Text Vertex
  deriving (Eq, Show, Generic)

data EdgeRecord
  = EdgeRecord
  { fromNode :: Text
  , toNode :: Text
  } deriving (Eq, Show, Generic)

data IntsAndStrings = IntsAndStrings Text Int32 Text
  deriving (Eq, Show, Generic)

data LargeRecord
  = LargeRecord Int32 Int32 Int32 Int32
  deriving (Eq, Show, Generic)


instance Marshal Edge
instance Marshal EdgeUInt
instance Marshal FloatValue
instance Marshal EdgeStrict
instance Marshal EdgeUnpacked
instance Marshal EdgeSynonyms
instance Marshal EdgeMultipleSynonyms
instance Marshal EdgeMixed
instance Marshal EdgeRecord
instance Marshal IntsAndStrings
instance Marshal LargeRecord


data RoundTrip = RoundTrip

newtype StringFact = StringFact String
  deriving (Eq, Show, Generic)

newtype TextFact = TextFact T.Text
  deriving (Eq, Show, Generic)

newtype LazyTextFact = LazyTextFact TL.Text
  deriving (Eq, Show, Generic)

newtype ShortTextFact = ShortTextFact TS.ShortText
  deriving (Eq, Show, Generic)

newtype Int32Fact = Int32Fact Int32
  deriving (Eq, Show, Generic)

newtype Word32Fact = Word32Fact Word32
  deriving (Eq, Show, Generic)

newtype FloatFact = FloatFact Float
  deriving (Eq, Show, Generic)

instance Souffle.Fact StringFact where
  type FactDirection StringFact = 'Souffle.InputOutput
  factName = const "string_fact"

instance Souffle.Fact TextFact where
  type FactDirection TextFact = 'Souffle.InputOutput
  factName = const "string_fact"

instance Souffle.Fact LazyTextFact where
  type FactDirection LazyTextFact = 'Souffle.InputOutput
  factName = const "string_fact"

instance Souffle.Fact ShortTextFact where
  type FactDirection ShortTextFact = 'Souffle.InputOutput
  factName = const "string_fact"

instance Souffle.Fact Int32Fact where
  type FactDirection Int32Fact = 'Souffle.InputOutput
  factName = const "number_fact"

instance Souffle.Fact Word32Fact where
  type FactDirection Word32Fact = 'Souffle.InputOutput
  factName = const "unsigned_fact"

instance Souffle.Fact FloatFact where
  type FactDirection FloatFact = 'Souffle.InputOutput
  factName = const "float_fact"

instance Souffle.Marshal StringFact
instance Souffle.Marshal TextFact
instance Souffle.Marshal LazyTextFact
instance Souffle.Marshal ShortTextFact
instance Souffle.Marshal Int32Fact
instance Souffle.Marshal Word32Fact
instance Souffle.Marshal FloatFact

instance Souffle.Program RoundTrip where
  type ProgramFacts RoundTrip =
    [StringFact, TextFact, LazyTextFact, ShortTextFact, Int32Fact, Word32Fact, FloatFact]
  programName = const "round_trip"

type RoundTripAction
  = forall a. Souffle.Fact a
  => Souffle.ContainsInputFact RoundTrip a
  => Souffle.ContainsOutputFact RoundTrip a
  => Compiled.Submit a
  => a -> PropertyT IO a


data EdgeCases = EdgeCases

data EmptyStrings a
  = EmptyStrings a a Int32
  deriving (Eq, Show, Generic)

newtype LongStrings a
  = LongStrings a
  deriving (Eq, Show, Generic)

newtype Unicode a
  = Unicode a
  deriving (Eq, Show, Generic)

instance Souffle.Program EdgeCases where
  type ProgramFacts EdgeCases =
    [ EmptyStrings String, EmptyStrings T.Text, EmptyStrings TL.Text
    , LongStrings String, LongStrings T.Text, LongStrings TL.Text
    , Unicode String, Unicode T.Text, Unicode TL.Text
    ]
  programName = const "edge_cases"

instance Souffle.Fact (EmptyStrings String) where
  type FactDirection (EmptyStrings String) = 'Souffle.InputOutput
  factName = const "empty_strings"
instance Souffle.Fact (EmptyStrings T.Text) where
  type FactDirection (EmptyStrings T.Text) = 'Souffle.InputOutput
  factName = const "empty_strings"
instance Souffle.Fact (EmptyStrings TL.Text) where
  type FactDirection (EmptyStrings TL.Text) = 'Souffle.InputOutput
  factName = const "empty_strings"

instance Souffle.Fact (LongStrings String) where
  type FactDirection (LongStrings String) = 'Souffle.InputOutput
  factName = const "long_strings"
instance Souffle.Fact (LongStrings T.Text) where
  type FactDirection (LongStrings T.Text) = 'Souffle.InputOutput
  factName = const "long_strings"
instance Souffle.Fact (LongStrings TL.Text) where
  type FactDirection (LongStrings TL.Text) = 'Souffle.InputOutput
  factName = const "long_strings"

instance Souffle.Fact (Unicode String) where
  type FactDirection (Unicode String) = 'Souffle.InputOutput
  factName = const "unicode"
instance Souffle.Fact (Unicode T.Text) where
  type FactDirection (Unicode T.Text) = 'Souffle.InputOutput
  factName = const "unicode"
instance Souffle.Fact (Unicode TL.Text) where
  type FactDirection (Unicode TL.Text) = 'Souffle.InputOutput
  factName = const "unicode"

instance Marshal (EmptyStrings String)
instance Marshal (EmptyStrings T.Text)
instance Marshal (EmptyStrings TL.Text)
instance Marshal (LongStrings String)
instance Marshal (LongStrings T.Text)
instance Marshal (LongStrings TL.Text)
instance Marshal (Unicode String)
instance Marshal (Unicode T.Text)
instance Marshal (Unicode TL.Text)


spec :: Spec
spec = describe "Marshalling" $ parallel $ do
  describe "Auto-deriving marshalling code" $
    it "can generate code for all instances in this file" $
      -- If this file compiles, then the test has already passed
      42 `shouldBe` 42

  describe "data transfer between Haskell and Souffle" $ parallel $ do
    let roundTripTests :: RoundTripAction -> Spec
        roundTripTests run = do
          it "can serialize and deserialize String values" $ hedgehog $ do
            str <- forAll $ Gen.string (Range.linear 0 10) Gen.unicode
            let fact = StringFact str
            fact' <- run fact
            fact === fact'

          it "can serialize and deserialize lazy Text values" $ hedgehog $ do
            str <- forAll $ Gen.string (Range.linear 0 10) Gen.unicode
            let fact = LazyTextFact (TL.pack str)
            fact' <- run fact
            fact === fact'

          it "can serialize and deserialize strict Text values" $ hedgehog $ do
            str <- forAll $ Gen.text (Range.linear 0 10) Gen.unicode
            let fact = TextFact str
            fact' <- run fact
            fact === fact'

          it "can serialize and deserialize short Text values" $ hedgehog $ do
            str <- forAll $ Gen.text (Range.linear 0 10) Gen.unicode
            let fact = ShortTextFact (TS.fromText str)
            fact' <- run fact
            fact === fact'

          it "can serialize and deserialize Int32 values" $ hedgehog $ do
            x <- forAll $ Gen.int32 (Range.linear minBound maxBound)
            let fact = Int32Fact x
            fact' <- run fact
            fact === fact'

          it "can serialize and deserialize Word32 values" $ hedgehog $ do
            x <- forAll $ Gen.word32 (Range.linear minBound maxBound)
            let fact = Word32Fact x
            fact' <- run fact
            fact === fact'

          it "can serialize and deserialize Float values" $ hedgehog $ do
            let epsilon = 1e-6
                fmin = -1e9
                fmax =  1e9
            x <- forAll $ Gen.float (Range.exponentialFloat fmin fmax)
            let fact = FloatFact x
            FloatFact x' <- run fact
            (abs (x' - x) < epsilon) === True

    describe "interpreted mode" $ parallel $
      roundTripTests $ \fact -> liftIO $ Interpreted.runSouffle RoundTrip $ \handle -> do
        let prog = fromJust handle
        Interpreted.addFact prog fact
        Interpreted.run prog
        Prelude.head <$> Interpreted.getFacts prog

    describe "compiled mode" $ parallel $
      roundTripTests $ \fact -> liftIO $ Compiled.runSouffle RoundTrip $ \handle -> do
        let prog = fromJust handle
        Compiled.addFact prog fact
        Compiled.run prog
        Prelude.head <$> Compiled.getFacts prog

  describe "edge cases" $ parallel $ do
    let longString :: IsString a => a
        longString = "long_string_from_DL:...............................................................................................................................................................................................................................................................................................end"

        getFactsI :: forall f a. (Souffle.Fact (f a), Souffle.ContainsOutputFact EdgeCases (f a)) => IO [f a]
        getFactsI = Interpreted.runSouffle EdgeCases $ \handle -> do
          let prog = fromJust handle
          Interpreted.run prog
          Interpreted.getFacts prog
        getFactsC :: forall f a. (Souffle.Fact (f a), Souffle.ContainsOutputFact EdgeCases (f a)) => IO [f a]
        getFactsC = Compiled.runSouffle EdgeCases $ \handle -> do
          let prog = fromJust handle
          Compiled.run prog
          Prelude.reverse <$> Compiled.getFacts prog

        getUnicodeFactsI :: forall a. (IsString a, Eq a, Souffle.Fact (Unicode a), Souffle.ContainsOutputFact EdgeCases (Unicode a))
                         => IO ([Unicode a], Maybe (Unicode a), Maybe (Unicode a))
        getUnicodeFactsI = Interpreted.runSouffle EdgeCases $ \handle -> do
          let prog = fromJust handle
          Interpreted.run prog
          (,,) <$> Interpreted.getFacts prog
               <*> Interpreted.findFact prog (Unicode "⌀")  -- \x2300 iso \x2200
               <*> Interpreted.findFact prog (Unicode "≂")  -- \x2242 iso \x2200

        getUnicodeFactsC :: forall a. (IsString a, Eq a, Souffle.Fact (Unicode a), Souffle.ContainsOutputFact EdgeCases (Unicode a))
                         => IO ([Unicode a], Maybe (Unicode a), Maybe (Unicode a))
        getUnicodeFactsC = Compiled.runSouffle EdgeCases $ \handle -> do
          let prog = fromJust handle
          Compiled.run prog
          (,,) <$> (Prelude.reverse <$> Compiled.getFacts prog)
               <*> Compiled.findFact prog (Unicode "⌀")  -- \x2300 iso \x2200
               <*> Compiled.findFact prog (Unicode "≂")  -- \x2242 iso \x2200

        addAndGetFactsI :: Souffle.Fact (f a)
                        => Souffle.ContainsInputFact EdgeCases (f a)
                        => Souffle.ContainsOutputFact EdgeCases (f a)
                        => [f a] -> IO [f a]
        addAndGetFactsI fs = Interpreted.runSouffle EdgeCases $ \handle -> do
          let prog = fromJust handle
          Interpreted.addFacts prog fs
          Interpreted.run prog
          Interpreted.getFacts prog
        addAndGetFactsC :: Souffle.Fact (f a)
                        => Souffle.ContainsInputFact EdgeCases (f a)
                        => Souffle.ContainsOutputFact EdgeCases (f a)
                        => [f a] -> IO [f a]
        addAndGetFactsC fs = Compiled.runSouffle EdgeCases $ \handle -> do
          let prog = fromJust handle
          Compiled.addFacts prog fs
          Compiled.run prog
          Prelude.reverse <$> Compiled.getFacts prog


        runTests :: (forall f a. (Souffle.Fact (f a), Souffle.ContainsOutputFact EdgeCases (f a)) => IO [f a])
                 -> (forall a. (IsString a, Eq a, Souffle.Fact (Unicode a), Souffle.ContainsOutputFact EdgeCases (Unicode a))
                      => IO ([Unicode a], Maybe (Unicode a), Maybe (Unicode a)))
                 -> (forall f a. Souffle.Fact (f a)
                      => Souffle.ContainsInputFact EdgeCases (f a)
                      => Souffle.ContainsOutputFact EdgeCases (f a)
                      => [f a] -> IO [f a])
                 -> Spec
        runTests getFacts getUnicodeFacts addAndGetFacts = do
          it "correctly marshals facts with empty Strings" $ do
            facts <- getFacts
            (facts :: [EmptyStrings String])
              `shouldBe` [ EmptyStrings "" "" 42
                         , EmptyStrings "" "abc" 42
                         , EmptyStrings "abc" "" 42
                         ]

          it "correctly marshals facts with empty Texts" $ do
            facts <- getFacts
            (facts :: [EmptyStrings T.Text])
              `shouldBe` [ EmptyStrings "" "" 42
                         , EmptyStrings "" "abc" 42
                         , EmptyStrings "abc" "" 42
                         ]

          it "correctly marshals facts with empty lazy Texts" $ do
            facts <- getFacts
            (facts :: [EmptyStrings TL.Text])
              `shouldBe` [ EmptyStrings "" "" 42
                         , EmptyStrings "" "abc" 42
                         , EmptyStrings "abc" "" 42
                         ]

          it "correctly marshals facts really with long (>255 chars) String" $ do
            facts <- getFacts
            (facts :: [LongStrings String]) `shouldBe` [ LongStrings longString ]

          it "correctly marshals facts really with long (>255 chars) Text" $ do
            facts <- getFacts
            (facts :: [LongStrings T.Text]) `shouldBe` [ LongStrings longString ]

          it "correctly marshals facts really with long (>255 chars) lazy Text" $ do
            facts <- getFacts
            (facts :: [LongStrings TL.Text]) `shouldBe` [ LongStrings longString ]

          it "correctly marshals facts containing unicode characters (String)" $ do
            results <- getUnicodeFacts
            results `shouldBe`
              ( [ Unicode ("∀" :: String), Unicode "∀∀" ]
              , Nothing :: Maybe (Unicode String)
              , Nothing :: Maybe (Unicode String)
              )

          it "correctly marshals facts containing unicode characters (Text)" $ do
            results <- getUnicodeFacts
            results `shouldBe`
              ( [ Unicode ("∀" :: T.Text), Unicode "∀∀" ]
              , Nothing :: Maybe (Unicode T.Text)
              , Nothing :: Maybe (Unicode T.Text)
              )

          it "correctly marshals facts containing unicode characters (lazy Text)" $ do
            results <- getUnicodeFacts
            results `shouldBe`
              ( [ Unicode ("∀" :: TL.Text), Unicode "∀∀" ]
              , Nothing :: Maybe (Unicode TL.Text)
              , Nothing :: Maybe (Unicode TL.Text)
              )

          it "correctly marshals empty strings back and forth (Strings)" $ do
            let facts :: [EmptyStrings String]
                facts = [EmptyStrings "" "" 1, EmptyStrings "" "" 42, EmptyStrings "" "abc" 2, EmptyStrings "" "abc" 42, EmptyStrings "abc" "" 3, EmptyStrings "abc" "" 42]
            facts' <- addAndGetFacts facts
            facts' `shouldBe` facts

          it "correctly marshals empty strings back and forth (Text)" $ do
            let facts :: [EmptyStrings T.Text]
                facts = [EmptyStrings "" "" 1, EmptyStrings "" "" 42, EmptyStrings "" "abc" 2, EmptyStrings "" "abc" 42, EmptyStrings "abc" "" 3, EmptyStrings "abc" "" 42]
            facts' <- addAndGetFacts facts
            facts' `shouldBe` facts

          it "correctly marshals empty strings back and forth (lazy Text)" $ do
            let facts :: [EmptyStrings TL.Text]
                facts = [EmptyStrings "" "" 1, EmptyStrings "" "" 42, EmptyStrings "" "abc" 2, EmptyStrings "" "abc" 42, EmptyStrings "abc" "" 3, EmptyStrings "abc" "" 42]
            facts' <- addAndGetFacts facts
            facts' `shouldBe` facts

          it "correctly marshals unicode back and forth (Strings)" $ do
            let facts :: [Unicode String]
                facts = [Unicode "∀", Unicode "∀∀", Unicode "≂", Unicode "⌀", Unicode "⌀⌀"]
            facts' <- addAndGetFacts facts
            facts' `shouldBe` facts

          it "correctly marshals unicode back and forth (Text)" $ do
            let facts :: [Unicode T.Text]
                facts = [Unicode "∀", Unicode "∀∀", Unicode "≂", Unicode "⌀", Unicode "⌀⌀"]
            facts' <- addAndGetFacts facts
            facts' `shouldBe` facts

          it "correctly marshals unicode back and forth (lazy Text)" $ do
            let facts :: [Unicode TL.Text]
                facts = [Unicode "∀", Unicode "∀∀", Unicode "≂", Unicode "⌀", Unicode "⌀⌀"]
            facts' <- addAndGetFacts facts
            facts' `shouldBe` facts

          it "correctly marshals really long strings back and forth (Strings)" $ do
            let facts :: [LongStrings String]
                facts = [LongStrings longString, LongStrings $ join $ Prelude.replicate 10000 "abc"]
            facts' <- addAndGetFacts facts
            facts' `shouldBe` facts

          it "correctly marshals really long strings back and forth (Text)" $ do
            let facts :: [LongStrings T.Text]
                facts = [LongStrings longString, LongStrings $ T.pack $ join $ Prelude.replicate 10000 "abc"]
            facts' <- addAndGetFacts facts
            facts' `shouldBe` facts

          it "correctly marshals really long strings back and forth (lazy Text)" $ do
            let facts :: [LongStrings TL.Text]
                facts = [LongStrings longString, LongStrings $ TL.pack $ join $ Prelude.replicate 10000 "abc"]
            facts' <- addAndGetFacts facts
            facts' `shouldBe` facts

    describe "interpreted mode" $ parallel $ do
      runTests getFactsI getUnicodeFactsI addAndGetFactsI

    describe "compiled mode" $ parallel $ do
      runTests getFactsC getUnicodeFactsC addAndGetFactsC<|MERGE_RESOLUTION|>--- conflicted
+++ resolved
@@ -1,11 +1,6 @@
 
 {-# LANGUAGE DeriveGeneric, TypeFamilies, DataKinds, RankNTypes #-}
-<<<<<<< HEAD
-
-=======
-{-# LANGUAGE FlexibleInstances #-}
->>>>>>> cac2a059
-{-# LANGUAGE FlexibleContexts #-}
+{-# LANGUAGE FlexibleInstances, FlexibleContexts #-}
 module Test.Language.Souffle.MarshalSpec
   ( module Test.Language.Souffle.MarshalSpec
   ) where
@@ -315,7 +310,7 @@
                <*> Interpreted.findFact prog (Unicode "⌀")  -- \x2300 iso \x2200
                <*> Interpreted.findFact prog (Unicode "≂")  -- \x2242 iso \x2200
 
-        getUnicodeFactsC :: forall a. (IsString a, Eq a, Souffle.Fact (Unicode a), Souffle.ContainsOutputFact EdgeCases (Unicode a))
+        getUnicodeFactsC :: forall a. (IsString a, Eq a, Souffle.Fact (Unicode a), Souffle.ContainsOutputFact EdgeCases (Unicode a), Compiled.Submit (Unicode a))
                          => IO ([Unicode a], Maybe (Unicode a), Maybe (Unicode a))
         getUnicodeFactsC = Compiled.runSouffle EdgeCases $ \handle -> do
           let prog = fromJust handle
@@ -336,6 +331,7 @@
         addAndGetFactsC :: Souffle.Fact (f a)
                         => Souffle.ContainsInputFact EdgeCases (f a)
                         => Souffle.ContainsOutputFact EdgeCases (f a)
+                        => Compiled.Submit (f a)
                         => [f a] -> IO [f a]
         addAndGetFactsC fs = Compiled.runSouffle EdgeCases $ \handle -> do
           let prog = fromJust handle
@@ -345,11 +341,12 @@
 
 
         runTests :: (forall f a. (Souffle.Fact (f a), Souffle.ContainsOutputFact EdgeCases (f a)) => IO [f a])
-                 -> (forall a. (IsString a, Eq a, Souffle.Fact (Unicode a), Souffle.ContainsOutputFact EdgeCases (Unicode a))
+                 -> (forall a. (IsString a, Eq a, Souffle.Fact (Unicode a), Souffle.ContainsOutputFact EdgeCases (Unicode a), Compiled.Submit (Unicode a))
                       => IO ([Unicode a], Maybe (Unicode a), Maybe (Unicode a)))
                  -> (forall f a. Souffle.Fact (f a)
                       => Souffle.ContainsInputFact EdgeCases (f a)
                       => Souffle.ContainsOutputFact EdgeCases (f a)
+                      => Compiled.Submit (f a)
                       => [f a] -> IO [f a])
                  -> Spec
         runTests getFacts getUnicodeFacts addAndGetFacts = do

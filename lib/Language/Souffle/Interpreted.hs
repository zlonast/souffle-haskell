--- conflicted
+++ resolved
@@ -123,9 +123,14 @@
      locate the souffle interpreter executable. In the successful case
      it will contain a handle that can be used for performing
      Souffle related actions using the other functions in this module.
+
+     If the config settings do not specify a fact or output dir,
+     temporary directories will be created for storing files in. These
+     directories will also be automatically cleaned up at the end of
+     this function.
 -}
-runSouffleWith :: forall prog a. Program prog
-               => Config -> prog -> (Maybe (Handle prog) -> SouffleM a) -> IO a
+runSouffleWith
+  :: Program prog => Config -> prog -> (Maybe (Handle prog) -> SouffleM a) -> IO a
 runSouffleWith cfg program f = bracket initialize maybeCleanup $ \handle -> do
   let (SouffleM action) = f handle
   runReaderT action cfg
@@ -357,19 +362,6 @@
     pure $ contents `deepseq` (map (splitOn '\t') . lines) contents
 {-# INLINABLE readCSVFile #-}
 
-<<<<<<< HEAD
--- | Cleans up the temporary directory that this library has written files to.
---   This functionality is only provided for the interpreted version since the
---   compiled version directly (de-)serializes data via the C++ API.
-cleanup :: forall prog. Program prog => Handle prog -> SouffleM ()
-cleanup h  = liftIO $ do
-  handle <- readIORef $ handleData h
-  let dirs = nub [factPath handle, outputPath handle, basePath handle]
-  traverse_ removeDirectoryRecursive dirs
-{-# INLINABLE cleanup #-}
-
-=======
->>>>>>> a019472a
 -- | Returns the handle of stdout from the souffle interpreter.
 souffleStdOut :: forall prog. Program prog => Handle prog -> SouffleM (Maybe T.Text)
 souffleStdOut = liftIO . readIORef . stdoutResult

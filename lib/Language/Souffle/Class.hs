{-# LANGUAGE DataKinds, UndecidableInstances, FlexibleContexts #-}
{-# LANGUAGE TypeFamilies, TypeOperators #-}

-- | This module provides the top level API for Souffle related operations.
--   It makes use of Haskell's powerful typesystem to make certain invalid states
--   impossible to represent. It does this with a small type level DSL for
--   describing properties of the Datalog program (see the 'Program' and 'Fact'
--   typeclasses for more information).
--
--   The Souffle operations are exposed via 2 mtl-style interfaces
--   (see `MonadSouffle` and `MonadSouffleFileIO`) that allows them to be
--   integrated with existing monad transformer stacks.
--
--   This module also contains some helper type families for additional
--   type safety and user-friendly error messages.
module Language.Souffle.Class
  ( Program(..)
  , Fact(..)
<<<<<<< HEAD
  , Marshal.Marshal(..)
=======
  , Direction(..)
  , ContainsInputFact
  , ContainsOutputFact
>>>>>>> 8bb08b67
  , MonadSouffle(..)
  , MonadSouffleFileIO(..)
  ) where

import Prelude hiding ( init )

import Control.Monad.Except
import Control.Monad.RWS.Strict
import Control.Monad.Reader
import Control.Monad.State
import Control.Monad.Writer
import Data.Proxy
import Data.Kind
import Data.Word
import qualified Language.Souffle.Marshal as Marshal
import Type.Errors.Pretty


-- | A helper type family for checking if a specific Souffle `Program` contains
--   a certain `Fact`. Additionally, it also checks if the fact is marked as
--   either `Input` or `InputOutput`. This constraint will generate a
--   user-friendly type error if these conditions are not met.
type family ContainsInputFact prog fact :: Constraint where
  ContainsInputFact prog fact = (ContainsFact prog fact, IsInput fact (FactDirection fact))

-- | A helper type family for checking if a specific Souffle `Program` contains
--   a certain `Fact`. Additionally, it also checks if the fact is marked as
--   either `Output` or `InputOutput`. This constraint will generate a
--   user-friendly type error if these conditions are not met.
type family ContainsOutputFact prog fact :: Constraint where
  ContainsOutputFact prog fact = (ContainsFact prog fact, IsOutput fact (FactDirection fact))

type family IsInput (fact :: Type) (dir :: Direction) :: Constraint where
  IsInput _ 'Input = ()
  IsInput _ 'InputOutput = ()
  IsInput fact dir = TypeError
    ( "You tried to use an " <> FormatDirection dir <> " fact of type " <> fact <> " as an input."
    % "Possible solution: change the FactDirection of " <> fact
      <> " to either 'Input' or 'InputOutput'."
    )

type family IsOutput (fact :: Type) (dir :: Direction) :: Constraint where
  IsOutput _ 'Output = ()
  IsOutput _ 'InputOutput = ()
  IsOutput fact dir = TypeError
    ( "You tried to use an " <> FormatDirection dir <> " fact of type " <> fact <> " as an output."
    % "Possible solution: change the FactDirection of " <> fact
      <> " to either 'Output' or 'InputOutput'."
    )

type family FormatDirection (dir :: Direction) where
  FormatDirection 'Output = "output"
  FormatDirection 'Input = "input"
  FormatDirection 'Internal = "internal"

type family ContainsFact prog fact :: Constraint where
  ContainsFact prog fact =
    CheckContains prog (ProgramFacts prog) fact

type family CheckContains prog facts fact :: Constraint where
  CheckContains prog '[] fact =
    TypeError ("You tried to perform an action with a fact of type '" <> fact
    <> "' for program '" <> prog <> "'."
    % "The program contains the following facts: " <> ProgramFacts prog <> "."
    % "It does not contain fact: " <> fact <> "."
    % "You can fix this error by adding the type '" <> fact
    <> "' to the ProgramFacts type in the Program instance for " <> prog <> ".")
  CheckContains _ (a ': _) a = ()
  CheckContains prog (_ ': as) b = CheckContains prog as b

-- | A typeclass for describing a datalog program.
--
-- Example usage (assuming the program was generated from path.dl
-- and contains 2 facts: Edge and Reachable):
--
-- @
-- data Path = Path  -- Handle for the datalog program
--
-- instance Program Path where
--   type ProgramFacts Path = '[Edge, Reachable]
--   programName = const "path"
-- @
class Program a where
  -- | A type level list of facts that belong to this program.
  --   This list is used to check that only known facts are added to a program.
  type ProgramFacts a :: [Type]

  -- | Function for obtaining the name of a Datalog program.
  --   This has to be the same as the name of the .dl file (minus the extension).
  --
  -- It uses a 'Proxy' to select the correct instance.
  programName :: Proxy a -> String

-- | A typeclass for data types representing a fact in datalog.
class Marshal.Marshal a => Fact a where
  -- | The direction or "mode" a fact can be used in.
  --   This is used to perform compile-time checks that a fact is only used
  --   in valid situations. For more information, see the 'Direction' type.
  type FactDirection a :: Direction

  -- | Function for obtaining the name of a fact
  --   (has to be the same as described in the Datalog program).
  --
  -- It uses a 'Proxy' to select the correct instance.
  --
  -- Example usage:
  --
  -- @
  -- instance Fact Edge where
  --   type FactDirection Edge = 'Input
  --   factName = const "edge"
  -- @
  factName :: Proxy a -> String

-- | A datatype describing which operations a certain fact supports.
--   The direction is from the datalog perspective, so that it
--   aligns with ".decl" statements in Souffle.
data Direction
  = Input
  -- ^ Fact can only be stored in Datalog (using `addFact`/`addFacts`).
  | Output
  -- ^ Fact can only be read from Datalog (using `getFacts`/`findFact`).
  | InputOutput
  -- ^ Fact supports both reading from / writing to Datalog.
  | Internal
  -- ^ Supports neither reading from / writing to Datalog. This is used for
  --   facts that are only visible inside Datalog itself.


-- | A mtl-style typeclass for Souffle-related actions.
class Monad m => MonadSouffle m where
  -- | Represents a handle for interacting with a Souffle program.
  --   See also `init`, which returns a handle of this type.
  type Handler m :: Type -> Type

  -- | Helper associated type constraint that allows collecting facts from
  --   Souffle in a list or vector. Only used internally.
  type CollectFacts m (c :: Type -> Type) :: Constraint

  {- | Initializes a Souffle program.

     The action will return 'Nothing' if it failed to load the Souffle C++
     program or if it failed to find the Souffle interpreter (depending on
     compiled/interpreted variant).
     Otherwise it will return a handle that can be used in other functions
     in this module.
  -}
  init :: Program prog => prog -> m (Maybe (Handler m prog))

  -- | Runs the Souffle program.
  run :: Handler m prog -> m ()

  -- | Sets the number of CPU cores this Souffle program should use.
  setNumThreads :: Handler m prog -> Word64 -> m ()

  -- | Gets the number of CPU cores this Souffle program should use.
  getNumThreads :: Handler m prog -> m Word64

  -- | Returns all facts of a program. This function makes use of type inference
  --   to select the type of fact to return.
  getFacts :: (Fact a, ContainsOutputFact prog a, CollectFacts m c)
           => Handler m prog -> m (c a)

  -- | Searches for a fact in a program.
  --   Returns 'Nothing' if no matching fact was found; otherwise 'Just' the fact.
  --
  --   Conceptually equivalent to @List.find (== fact) \<$\> getFacts prog@,
  --   but this operation can be implemented much faster.
  findFact :: (Fact a, ContainsOutputFact prog a, Eq a)
           => Handler m prog -> a -> m (Maybe a)

  -- | Adds a fact to the program.
  addFact :: (Fact a, ContainsInputFact prog a)
          => Handler m prog -> a -> m ()

  -- | Adds multiple facts to the program. This function could be implemented
  --   in terms of 'addFact', but this is done as a minor optimization.
  addFacts :: (Foldable t, Fact a, ContainsInputFact prog a)
           => Handler m prog -> t a -> m ()

instance MonadSouffle m => MonadSouffle (ReaderT r m) where
  type Handler (ReaderT r m) = Handler m
  type CollectFacts (ReaderT r m) c = CollectFacts m c

  init = lift . init
  {-# INLINABLE init #-}
  run = lift . run
  {-# INLINABLE run #-}
  setNumThreads prog = lift . setNumThreads prog
  {-# INLINABLE setNumThreads #-}
  getNumThreads = lift . getNumThreads
  {-# INLINABLE getNumThreads #-}
  getFacts = lift . getFacts
  {-# INLINABLE getFacts #-}
  findFact prog = lift . findFact prog
  {-# INLINABLE findFact #-}
  addFact fact = lift . addFact fact
  {-# INLINABLE addFact #-}
  addFacts facts = lift . addFacts facts
  {-# INLINABLE addFacts #-}

instance (Monoid w, MonadSouffle m) => MonadSouffle (WriterT w m) where
  type Handler (WriterT w m) = Handler m
  type CollectFacts (WriterT w m) c = CollectFacts m c

  init = lift . init
  {-# INLINABLE init #-}
  run = lift . run
  {-# INLINABLE run #-}
  setNumThreads prog = lift . setNumThreads prog
  {-# INLINABLE setNumThreads #-}
  getNumThreads = lift . getNumThreads
  {-# INLINABLE getNumThreads #-}
  getFacts = lift . getFacts
  {-# INLINABLE getFacts #-}
  findFact prog = lift . findFact prog
  {-# INLINABLE findFact #-}
  addFact fact = lift . addFact fact
  {-# INLINABLE addFact #-}
  addFacts facts = lift . addFacts facts
  {-# INLINABLE addFacts #-}

instance MonadSouffle m => MonadSouffle (StateT s m) where
  type Handler (StateT s m) = Handler m
  type CollectFacts (StateT s m) c = CollectFacts m c

  init = lift . init
  {-# INLINABLE init #-}
  run = lift . run
  {-# INLINABLE run #-}
  setNumThreads prog = lift . setNumThreads prog
  {-# INLINABLE setNumThreads #-}
  getNumThreads = lift . getNumThreads
  {-# INLINABLE getNumThreads #-}
  getFacts = lift . getFacts
  {-# INLINABLE getFacts #-}
  findFact prog = lift . findFact prog
  {-# INLINABLE findFact #-}
  addFact fact = lift . addFact fact
  {-# INLINABLE addFact #-}
  addFacts facts = lift . addFacts facts
  {-# INLINABLE addFacts #-}

instance (MonadSouffle m, Monoid w) => MonadSouffle (RWST r w s m) where
  type Handler (RWST r w s m) = Handler m
  type CollectFacts (RWST r w s m) c = CollectFacts m c

  init = lift . init
  {-# INLINABLE init #-}
  run = lift . run
  {-# INLINABLE run #-}
  setNumThreads prog = lift . setNumThreads prog
  {-# INLINABLE setNumThreads #-}
  getNumThreads = lift . getNumThreads
  {-# INLINABLE getNumThreads #-}
  getFacts = lift . getFacts
  {-# INLINABLE getFacts #-}
  findFact prog = lift . findFact prog
  {-# INLINABLE findFact #-}
  addFact fact = lift . addFact fact
  {-# INLINABLE addFact #-}
  addFacts facts = lift . addFacts facts
  {-# INLINABLE addFacts #-}

instance MonadSouffle m => MonadSouffle (ExceptT e m) where
  type Handler (ExceptT e m) = Handler m
  type CollectFacts (ExceptT e m) c = CollectFacts m c

  init = lift . init
  {-# INLINABLE init #-}
  run = lift . run
  {-# INLINABLE run #-}
  setNumThreads prog = lift . setNumThreads prog
  {-# INLINABLE setNumThreads #-}
  getNumThreads = lift . getNumThreads
  {-# INLINABLE getNumThreads #-}
  getFacts = lift . getFacts
  {-# INLINABLE getFacts #-}
  findFact prog = lift . findFact prog
  {-# INLINABLE findFact #-}
  addFact fact = lift . addFact fact
  {-# INLINABLE addFact #-}
  addFacts facts = lift . addFacts facts
  {-# INLINABLE addFacts #-}


-- | A mtl-style typeclass for Souffle-related actions that involve file IO.
class MonadSouffle m => MonadSouffleFileIO m where
  -- | Load all facts from files in a certain directory.
  loadFiles :: Handler m prog -> FilePath -> m ()

  -- | Write out all facts of the program to CSV files in a certain directory
  --   (as defined in the Souffle program).
  writeFiles :: Handler m prog -> FilePath -> m ()

instance MonadSouffleFileIO m => MonadSouffleFileIO (ReaderT r m) where
  loadFiles prog = lift . loadFiles prog
  {-# INLINABLE loadFiles #-}
  writeFiles prog = lift . writeFiles prog
  {-# INLINABLE writeFiles #-}

instance (Monoid w, MonadSouffleFileIO m) => MonadSouffleFileIO (WriterT w m) where
  loadFiles prog = lift . loadFiles prog
  {-# INLINABLE loadFiles #-}
  writeFiles prog = lift . writeFiles prog
  {-# INLINABLE writeFiles #-}

instance MonadSouffleFileIO m => MonadSouffleFileIO (StateT s m) where
  loadFiles prog = lift . loadFiles prog
  {-# INLINABLE loadFiles #-}
  writeFiles prog = lift . writeFiles prog
  {-# INLINABLE writeFiles #-}

instance (MonadSouffleFileIO m, Monoid w) => MonadSouffleFileIO (RWST r w s m) where
  loadFiles prog = lift . loadFiles prog
  {-# INLINABLE loadFiles #-}
  writeFiles prog = lift . writeFiles prog
  {-# INLINABLE writeFiles #-}

instance MonadSouffleFileIO m => MonadSouffleFileIO (ExceptT s m) where
  loadFiles prog = lift . loadFiles prog
  {-# INLINABLE loadFiles #-}
  writeFiles prog = lift . writeFiles prog
  {-# INLINABLE writeFiles #-}<|MERGE_RESOLUTION|>--- conflicted
+++ resolved
@@ -16,13 +16,10 @@
 module Language.Souffle.Class
   ( Program(..)
   , Fact(..)
-<<<<<<< HEAD
   , Marshal.Marshal(..)
-=======
   , Direction(..)
   , ContainsInputFact
   , ContainsOutputFact
->>>>>>> 8bb08b67
   , MonadSouffle(..)
   , MonadSouffleFileIO(..)
   ) where
